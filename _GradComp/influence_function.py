from __future__ import annotations

from typing import TYPE_CHECKING, Any, Dict, List, Optional, Union, Tuple, Literal
import os
import time

# from concurrent.futures import ThreadPoolExecutor
from dataclasses import dataclass

if TYPE_CHECKING:
    from torch.utils.data import DataLoader
    import torch.nn as nn

import torch
from tqdm import tqdm

from .hook import HookManager
from .utils import stable_inverse, MetadataManager
from .projector import setup_model_compressors
from .IOManager import DiskIOManager

OffloadOptions = Literal["none", "cpu", "disk"]
HessianOptions = Literal["none", "raw", "kfac", "ekfac"]

@dataclass
class ProfilingStats:
    """Statistics for profiling the algorithm performance."""
    projection: float = 0.0
    forward: float = 0.0
    backward: float = 0.0
    precondition: float = 0.0
    disk_io: float = 0.0

class IFAttributor:
    """
    Influence function calculator using hooks for efficient gradient projection.
    Works with standard PyTorch layers with support for different offloading strategies.

    Uses a batch-oriented file structure for more efficient I/O:
    - Gradient and IFVP data are grouped by batch (all layers in one file)
    - Preconditioners are stored per-layer
    """

    def __init__(
        self,
        setting: str,
        model: nn.Module,
        layer_names: Union[str, List[str]],
        hessian: HessianOptions = "raw",
        damping: Optional[float] = None,
        profile: bool = False,
        device: str = 'cpu',
        sparsifier_kwargs: Optional[Dict[str, Any]] = None,
        projector_kwargs: Optional[Dict[str, Any]] = None,
        offload: OffloadOptions = "none",
        cache_dir: Optional[str] = None,
    ) -> None:
        """
        Influence Function Attributor.

        Args:
            setting: The setting of the experiment. Used for logging and locating the directory.
            model: PyTorch model.
            layer_names: Names of layers to attribute. Can be a string or list of strings.
            hessian: Type of Hessian approximation. Defaults to "raw".
            damping: Damping used when calculating the Hessian inverse. Defaults to None.
            profile: Record time used in various parts of the algorithm run. Defaults to False.
            device: Device to run the model on. Defaults to 'cpu'.
            projector_kwargs: Keyword arguments for projector. Defaults to None.
            offload: Memory management strategy. Defaults to "none".
            cache_dir: Directory to save files. Only used when offload="disk". Defaults to None.
        """
        self.setting = setting
        self.model = model
        self.model.to(device)
        self.model.eval()

        # Ensure layer_names is a list
        self.layer_names = [layer_names] if isinstance(layer_names, str) else layer_names

        self.hessian = hessian
        self.damping = damping
        self.profile = profile
        self.device = device
        self.sparsifier_kwargs = sparsifier_kwargs or {}
        self.projector_kwargs = projector_kwargs or {}
        self.offload = offload
        self.cpu_offload = offload in ["cpu", "disk"]

        # Initialize disk I/O manager and metadata manager if using disk offload
        if offload == "disk":
            if cache_dir is None:
                raise ValueError("Cache directory must be provided when using disk offload")
            self.cache_dir = cache_dir
            self.disk_io = DiskIOManager(cache_dir, setting, hessian=hessian)
            self.metadata = MetadataManager(cache_dir, self.layer_names)
        else:
            self.cache_dir = None
            self.disk_io = None
            self.metadata = None

        self.full_train_dataloader: Optional[DataLoader] = None
        self.hook_manager: Optional[HookManager] = None

        self.sparsifiers: Optional[List[Any]] = None
        self.projectors: Optional[List[Any]] = None

        # For in-memory storage
        self.cached_gradients: Optional[Dict[int, List[torch.Tensor]]] = None
        self.cached_ifvp: Optional[Dict[int, List[torch.Tensor]]] = None
        self.preconditioners: Optional[List[torch.Tensor]] = None

        # Initialize profiling stats
        self.profiling_stats = ProfilingStats() if self.profile else None

    def _setup_projectors(self, train_dataloader: DataLoader) -> None:
        """
        Set up projectors for the model layers

        Args:
            train_dataloader: DataLoader for training data
        """
        self.sparsifiers, self.projectors = setup_model_compressors(
            self.model,
            self.layer_names,
            self.sparsifier_kwargs,
            self.projector_kwargs,
            train_dataloader,
            self.setting,
            self.device
        )

    def _compute_gradients(
        self,
        dataloader: DataLoader,
        batch_range: Tuple[int, int],
        is_test: bool = False,
    ) -> Tuple[Dict[int, List[torch.Tensor]], List[int]]:
        """
        Compute compressed gradients for a given dataloader.

        Args:
            dataloader: DataLoader for the data
            batch_range: Tuple of (start_batch, end_batch) to process only a subset of batches
            is_test: Whether this is test data (affects file paths)

        Returns:
            Tuple of (gradients_dict, batch_sample_counts)
            - gradients_dict maps batch_idx to a list of tensors (one per layer)
            - batch_sample_counts contains the number of samples in each batch
        """
        if is_test:
            desc = f"Computing gradients for test data"
        else:
            desc = f"Computing gradients for training data"

        start_batch, end_batch = batch_range
        desc += f" (batches {start_batch} to {end_batch-1})"

        # Create a list of batches to process
        batch_indices = list(range(start_batch, end_batch))
        # Create description that reflects the actual work
        actual_desc = f"{desc} ({len(batch_indices)} batches)"

        # Initialize storage for gradients (organized by batch)
        gradients_dict = {}
        batch_sample_counts = []

        # Create hook manager if not already done
        if self.hook_manager is None:
            self.hook_manager = HookManager(
                self.model,
                self.layer_names,
                profile=self.profile,  # Pass profile parameter
                device=self.device     # Pass device for proper synchronization
            )

            # Set sparsifiers in the hook manager
            if self.sparsifiers:
                self.hook_manager.set_sparsifiers(self.sparsifiers)
            # Set projectors in the hook manager
            if self.projectors:
                self.hook_manager.set_projectors(self.projectors)

        # Prepare to collect batches
        selected_batches = []

        # First iterate through the dataloader to collect the batches we need
        for batch_idx, batch in enumerate(dataloader):
            if batch_idx in batch_indices:
                selected_batches.append((batch_idx, batch))
            if batch_idx >= end_batch - 1:
                break  # No need to iterate further

        # Now process only the selected batches with accurate tqdm
        batch_iterator = tqdm(selected_batches, desc=actual_desc)

        # Iterate through the selected batches
        for batch_idx, batch in batch_iterator:
            # Zero gradients
            self.model.zero_grad()

            # Prepare inputs
            if isinstance(batch, dict):
                inputs = {k: v.to(self.device) for k, v in batch.items()}
                batch_size = next(iter(batch.values())).shape[0]
            else:
                inputs = batch[0].to(self.device)
                batch_size = batch[0].shape[0]

            batch_sample_counts.append(batch_size)

            # Forward pass
            if self.profile and self.profiling_stats:
                torch.cuda.synchronize(self.device)
                start_time = time.time()

            outputs = self.model(**inputs) if isinstance(inputs, dict) else self.model(inputs)

            if self.profile and self.profiling_stats:
                torch.cuda.synchronize(self.device)
                self.profiling_stats.forward += time.time() - start_time

            # Compute custom loss
            logp = -outputs.loss
            loss = logp - torch.log(1 - torch.exp(logp))

            # Backward pass
            if self.profile and self.profiling_stats:
                torch.cuda.synchronize(self.device)
                start_time = time.time()

            loss.backward()

            if self.profile and self.profiling_stats:
                torch.cuda.synchronize(self.device)
                self.profiling_stats.backward += time.time() - start_time

            # Get compressed gradients from hook manager
            with torch.no_grad():
                compressed_grads = self.hook_manager.get_compressed_grads()

                # Create list of detached gradients for this batch
                batch_grads = []
                for idx, grad in enumerate(compressed_grads):
                    if grad is None:
                        # Use empty tensor as placeholder for missing gradient
                        batch_grads.append(torch.tensor([]))
                    else:
                        # Detach gradient and move to appropriate device
                        detached_grad = grad.detach()
                        if self.offload == "cpu" or self.offload == "disk":
                            batch_grads.append(detached_grad.cpu())
                            del detached_grad
                        else:
                            batch_grads.append(detached_grad)

                # Store gradients for this batch
                gradients_dict[batch_idx] = batch_grads

                # For disk offload, save the batch immediately
                if self.offload == "disk":
                    # Create dictionary with layer indices as keys
                    grad_dict = {idx: grad for idx, grad in enumerate(batch_grads)}

                    # Save to disk
                    file_path = self.disk_io.get_path(
                        data_type='gradients',
                        batch_idx=batch_idx,
                        is_test=is_test
                    )
                    self.disk_io.save_dict(grad_dict, file_path)

                    # Free memory
                    del batch_grads

            # GPU memory management - ensure we don't run out of memory
            if batch_idx % 10 == 0:
                torch.cuda.empty_cache()

        # Collect projection time from hook manager if profiling is enabled
        if self.profile and self.profiling_stats and self.hook_manager:
            self.profiling_stats.projection += self.hook_manager.get_compression_time()
            self.profiling_stats.backward -= self.hook_manager.get_compression_time()

        # Wait for all disk operations to complete if using disk offload
        if self.offload == "disk":
            self.disk_io.wait_for_async_operations()

        return gradients_dict, batch_sample_counts

    def cache_gradients(
        self,
        train_dataloader: DataLoader,
        batch_range: Optional[Tuple[int, int]] = None
    ) -> Dict[int, List[torch.Tensor]]:
        """
        Cache raw compressed gradients from training data to disk or memory.
        Organizes gradients by batch, with each batch file containing all layer gradients.

        Args:
            train_dataloader: DataLoader for the training data
            batch_range: Optional tuple of (start_batch, end_batch) to process only a subset of batches

        Returns:
            Dictionary mapping batch indices to lists of tensors (one tensor per layer)
        """
        # Set default batch range if not provided
        if batch_range is None:
            batch_range = (0, len(train_dataloader))

        # Handle batch range
        start_batch, end_batch = batch_range
        batch_msg = f" (processing batches {start_batch} to {end_batch-1})"

        print(f"Caching gradients from training data with offload strategy: {self.offload}{batch_msg}...")
        self.full_train_dataloader = train_dataloader

        # Set sparsifiers and projectors in the hook manager
        if self.sparsifiers is None and self.projectors is None:
            self._setup_projectors(train_dataloader)

        # Compute gradients using common function with batch range
        gradients_dict, batch_sample_counts = self._compute_gradients(
            train_dataloader,
            is_test=False,
            batch_range=batch_range
        )

        # Create minimal in-memory metadata for non-disk offloading strategies
        if self.offload != "disk" and (not hasattr(self, 'metadata') or self.metadata is None):
            # Create simple metadata object
            self.metadata = type('', (), {})()
            self.metadata.batch_info = {}
            self.metadata.total_samples = 0

            # Add required methods
            self.metadata.get_total_samples = lambda: self.metadata.total_samples
            self.metadata.get_batch_to_sample_mapping = lambda: {
                batch_idx: (info["start_idx"], info["start_idx"] + info["sample_count"])
                for batch_idx, info in self.metadata.batch_info.items()
            }
            self.metadata._load_metadata_if_exists = lambda: None

        # Store metadata about processed batches
        if hasattr(self, 'metadata'):
            # Now add batch info for each processed batch
            start_batch, _ = batch_range
            current_total = getattr(self.metadata, 'total_samples', 0)

            for i, batch_idx in enumerate(sorted(gradients_dict.keys())):
                # Find the corresponding sample count
                sample_idx = batch_idx - start_batch
                if 0 <= sample_idx < len(batch_sample_counts):
                    sample_count = batch_sample_counts[sample_idx]

                    # Add this batch to metadata
                    if self.offload == "disk":
                        self.metadata.add_batch_info(batch_idx=batch_idx, sample_count=sample_count)
                    else:
                        # For non-disk offloading, update in-memory metadata
                        self.metadata.batch_info[batch_idx] = {
                            "sample_count": sample_count,
                            "start_idx": current_total
                        }
                        current_total += sample_count

            # Update total samples
            if self.offload != "disk":
                self.metadata.total_samples = current_total

            # Save the updated metadata if using disk
            if self.offload == "disk":
                self.metadata.save_metadata()

        # Store gradients in memory if not using disk offload
        if self.offload != "disk":
            if not hasattr(self, 'cached_gradients') or self.cached_gradients is None:
                self.cached_gradients = {}
            # Update cached gradients with new batch data
            self.cached_gradients.update(gradients_dict)

        print(f"Cached gradients for {len(self.layer_names)} modules across {len(gradients_dict)} batches")

        # Remove hooks after collecting all gradients
        if self.hook_manager:
            self.hook_manager.remove_hooks()
            self.hook_manager = None

        if self.profile and self.profiling_stats:
            return (gradients_dict, self.profiling_stats)
        else:
            return gradients_dict

    def compute_preconditioners(self, damping: Optional[float] = None) -> List[torch.Tensor]:
        """
        Compute preconditioners (inverse Hessian) from gradients based on the specified Hessian type.
        Accumulates Hessian contributions from all batches to compute a single preconditioner per layer.
        Stores preconditioners in individual files per layer.

        Args:
            damping: (Adaptive) damping factor for Hessian inverse (uses self.damping if None)

        Returns:
            List of preconditioners for each layer (one preconditioner per layer)
        """
        print(f"Computing preconditioners with hessian type: {self.hessian}...")

        # Use instance damping if not provided
        if damping is None:
            damping = self.damping

        # Check if we need to load batch information from metadata
        if self.metadata and not self.metadata.batch_info:
            print("Loading batch information from metadata...")
            self.metadata._load_metadata_if_exists()

        if not hasattr(self, 'metadata') or not self.metadata.batch_info:
            raise ValueError("No batch information found. Call cache_gradients first.")

        # If hessian type is "none", no preconditioners needed
        if self.hessian == "none":
            print("Hessian type is 'none', skipping preconditioner computation")
            self.preconditioners = [None] * len(self.layer_names)
            return self.preconditioners

        # Calculate total samples across all batches
        total_samples = self.metadata.get_total_samples()
        print(f"Total samples across all batches: {total_samples}")

        if self.profile and self.profiling_stats:
            torch.cuda.synchronize(self.device)
            start_time = time.time()

        # Initialize Hessian accumulators for all layers
        hessian_accumulators = [None] * len(self.layer_names)
        sample_counts = [0] * len(self.layer_names)

        if self.offload == "disk":
            batch_files = self.disk_io.find_batch_files('gradients')

            # Process in chunks to avoid memory issues
            chunk_size = 512  # Adjust based on memory constraints
            for i in tqdm(range(0, len(batch_files), chunk_size), desc="Processing batches for preconditioners..."):
                chunk_files = batch_files[i:i+chunk_size]

                # Load gradient dictionaries in parallel
                batch_dicts = self.disk_io.batch_load_dicts(chunk_files)

                # For each layer, batch process all batch dicts
                for layer_idx in range(len(self.layer_names)):
                    # Collect gradients from all batches in this chunk for the current layer
                    gradients_list = []
                    for batch_dict in batch_dicts:
                        if layer_idx in batch_dict and batch_dict[layer_idx].numel() > 0:
                            gradients_list.append(batch_dict[layer_idx])

                    if not gradients_list:
                        continue  # Skip if no gradients for this layer in this chunk

                    # Combine all gradients into a single tensor (true batching)
                    combined_gradients = torch.cat(gradients_list, dim=0).to(self.device)

                    # Single matrix multiplication for all batches
                    batch_hessian = torch.matmul(combined_gradients.t(), combined_gradients)

                    # Update accumulator
                    if hessian_accumulators[layer_idx] is None:
                        hessian_accumulators[layer_idx] = batch_hessian
                    else:
                        hessian_accumulators[layer_idx] += batch_hessian

                    # Update sample count
                    sample_counts[layer_idx] += combined_gradients.shape[0]

                    # Clean up
                    del combined_gradients, batch_hessian
                    torch.cuda.empty_cache()

                # Clean up batch dictionaries
                del batch_dicts
                torch.cuda.empty_cache()
        else:
            # For in-memory processing, iterate through batch indices
            if self.cached_gradients:
                for batch_idx, batch_grads in tqdm(self.cached_gradients.items(), desc="Processing batches for preconditioners..."):
                    # Process each layer in this batch
                    for layer_idx in range(len(self.layer_names)):
                        # Skip if layer_idx is out of range or gradient is empty
                        if layer_idx >= len(batch_grads) or batch_grads[layer_idx].numel() == 0:
                            continue

                        grad = batch_grads[layer_idx]

                        if self.offload == "cpu":
                            # Move to GPU for computation
                            grad = grad.to(self.device)

                        # Compute contribution to Hessian
                        batch_hessian = torch.matmul(grad.t(), grad)

                        # Initialize or update accumulator
                        if hessian_accumulators[layer_idx] is None:
                            hessian_accumulators[layer_idx] = batch_hessian
                        else:
                            hessian_accumulators[layer_idx] += batch_hessian

                        # Update sample count
                        sample_counts[layer_idx] += grad.shape[0]

                        # Clean up to save memory if needed
                        if self.offload == "cpu":
                            del grad, batch_hessian
                            torch.cuda.empty_cache()

        # Compute preconditioners from accumulated Hessians
        preconditioners = [None] * len(self.layer_names)

        # Process each layer's accumulated Hessian
        for layer_idx in tqdm(range(len(self.layer_names)), desc="Computing preconditioners..."):
            hessian_accumulator = hessian_accumulators[layer_idx]
            sample_count = sample_counts[layer_idx]

            # If we have accumulated Hessian, compute preconditioner
            if hessian_accumulator is not None and sample_count > 0:
                # Normalize by total number of samples
                hessian = hessian_accumulator / sample_count
                print(hessian)

                # Compute inverse based on Hessian type
                if self.hessian == "raw":
                    precond = stable_inverse(hessian, damping=damping)

                    # Save or store based on offload strategy
                    if self.offload == "disk":
                        cpu_precond = precond.cpu()
                        file_path = self.disk_io.get_path('preconditioners', layer_idx=layer_idx)
                        # self.disk_io.save_tensor(cpu_precond, file_path)
                        preconditioners[layer_idx] = cpu_precond
                    else:
                        # Store in memory
                        if self.cpu_offload:
                            preconditioners[layer_idx] = precond.cpu()
                        else:
                            preconditioners[layer_idx] = precond

                    # Clean up
                    del precond

                elif self.hessian in ["kfac", "ekfac"]:
                    # Store Hessian itself for KFAC-type preconditioners
                    if self.offload == "disk":
                        file_path = self.disk_io.get_path('preconditioners', layer_idx=layer_idx)
                        self.disk_io.save_tensor(hessian.cpu(), file_path)
                        preconditioners[layer_idx] = hessian.cpu()
                    else:
                        # Store in memory
                        preconditioners[layer_idx] = hessian.cpu() if self.cpu_offload else hessian

                # Clean up
                del hessian_accumulator, hessian
                torch.cuda.empty_cache()

        if self.profile and self.profiling_stats:
            torch.cuda.synchronize(self.device)
            self.profiling_stats.precondition += time.time() - start_time

        # Store preconditioners
        self.preconditioners = preconditioners

        # Wait for async operations to complete
        if self.offload == "disk":
            self.disk_io.wait_for_async_operations()

        if self.profile and self.profiling_stats:
            return (preconditioners, self.profiling_stats)
        else:
            return preconditioners

    def compute_ifvp(self) -> Dict[int, List[torch.Tensor]]:
        """
        Compute inverse-Hessian-vector products (IFVP) from gradients and preconditioners.
        Organizes IFVP by batch, with each batch file containing all layer IFVPs.

        Optimized to process multiple batches at once and reduce device transfers.
        Fixed to properly handle memory management and thread pool usage.

        Returns:
            Dictionary mapping batch indices to lists of tensors (one tensor per layer)
        """
        print("Computing inverse-Hessian-vector products (IFVP)...")

        # Load batch information if needed
        if self.metadata and not self.metadata.batch_info:
            print("Loading batch information from metadata...")
            self.metadata._load_metadata_if_exists()

        if not hasattr(self, 'metadata') or not self.metadata.batch_info:
            raise ValueError("No batch information found. Call cache_gradients first.")

        # Return raw gradients if Hessian type is "none"
        if self.hessian == "none":
            print("Using raw gradients as IFVP since hessian type is 'none'")

            if self.offload == "disk":
                # Process gradient files without creating a new ThreadPoolExecutor
                ifvp_dict = {}
                batch_files = self.disk_io.find_batch_files('gradients')

                # Create tracking lists for futures
                futures = []
                batch_indices = []

                # Submit copy tasks using DiskIOManager's existing executor
                for file_path in tqdm(batch_files, desc="Submitting IFVP copy tasks"):
                    batch_idx = self.disk_io.extract_batch_idx(file_path)
                    batch_indices.append(batch_idx)
                    ifvp_path = self.disk_io.get_path('ifvp', batch_idx=batch_idx)

                    # Use DiskIOManager's executor
                    future = self.disk_io.executor.submit(
                        self._copy_grad_to_ifvp, file_path, ifvp_path, batch_idx
                    )
                    futures.append(future)
                    self.disk_io.futures.append(future)  # Track in DiskIOManager too

                # Collect results with progress tracking
                for i, future in enumerate(tqdm(futures, desc="Processing IFVP copies")):
                    try:
                        batch_idx, batch_data = future.result()
                        ifvp_dict[batch_idx] = batch_data
                    except Exception as e:
                        print(f"Error processing batch {batch_indices[i]}: {str(e)}")

                    # Periodically clear memory
                    if i % 10 == 0:
                        torch.cuda.empty_cache()

                # Wait for all operations to complete
                self.disk_io.wait_for_async_operations()

                # Store in memory (not needed for disk offload, but for consistency)
                self.cached_ifvp = ifvp_dict
                return ifvp_dict
            else:
                # For memory storage, use cached gradients directly
                self.cached_ifvp = self.cached_gradients
                return self.cached_gradients

        # Initialize result structure
        ifvp_dict = {}

        # Get preconditioners - either from memory or disk
        preconditioners = self._get_preconditioners()

        if self.profile and self.profiling_stats:
            torch.cuda.synchronize(self.device)
            start_time = time.time()

        # Process based on offload strategy
        if self.offload == "disk":
            # Find all gradient batch files
            batch_files = self.disk_io.find_batch_files('gradients')
            print(f"Found {len(batch_files)} gradient batch files to process")

<<<<<<< HEAD
            # Process in chunks to leverage batch operations
            chunk_size = 512  # Adjust based on memory and GPU capability
=======
            # Process in smaller chunks to better manage memory
            chunk_size = 1  # Reduced from 2 to 1 to better manage memory
>>>>>>> 2bc36f09

            for i in tqdm(range(0, len(batch_files), chunk_size), desc="Processing batches for IFVP"):
                chunk_files = batch_files[i:i+chunk_size]
                chunk_batch_indices = [self.disk_io.extract_batch_idx(path) for path in chunk_files]

                # Load all gradient dictionaries
                try:
                    batch_grad_dicts = self.disk_io.batch_load_dicts(chunk_files)
                except Exception as e:
                    print(f"Error loading batch dictionaries for chunk {i}: {str(e)}")
                    continue

                # Track IFVP dictionaries for this chunk
                chunk_ifvp_dicts = {batch_idx: {} for batch_idx in chunk_batch_indices}

                # Process each layer across all batches in the chunk
                for layer_idx, precond in enumerate(preconditioners):
                    # Skip if preconditioner is None
                    if precond is None:
                        continue

<<<<<<< HEAD
                    # Load preconditioner to device if needed
                    if isinstance(precond, str):
                        precond_tensor = self.disk_io.load_tensor(precond).to(self.device)
                    elif isinstance(precond, list):
                        print(f"Warning: Preconditioner for layer {layer_idx} is a list, not a tensor or file path.")
                        continue
                    else:
                        precond_tensor = precond.to(self.device)

                    precond_tensor = precond_tensor.to(dtype=torch.bfloat16) #Add

                    # Process all batches for this layer
                    for batch_dict, batch_idx in zip(batch_grad_dicts, chunk_batch_indices):
                        # Skip if layer not in gradient dictionary
                        if layer_idx not in batch_dict or batch_dict[layer_idx].numel() == 0:
                            # Create ifvp dict entry if it doesn't exist
                            if batch_idx not in ifvp_dict:
                                ifvp_dict[batch_idx] = {}
                            # Add empty tensor for this layer
                            ifvp_dict[batch_idx][layer_idx] = torch.tensor([])
=======
                    try:
                        # Load preconditioner to device
                        if isinstance(precond, str):
                            precond_tensor = self.disk_io.load_tensor(precond).to(self.device)
                        elif isinstance(precond, list):
                            print(f"Warning: Preconditioner for layer {layer_idx} is a list, not a tensor or file path.")
>>>>>>> 2bc36f09
                            continue
                        else:
                            precond_tensor = precond.to(self.device)

                        # Process all batches for this layer
                        for batch_dict, batch_idx in zip(batch_grad_dicts, chunk_batch_indices):
                            # Initialize with empty tensor
                            chunk_ifvp_dicts[batch_idx][layer_idx] = torch.tensor([])

                            # Skip if layer not in gradient dictionary
                            if layer_idx not in batch_dict or batch_dict[layer_idx].numel() == 0:
                                continue

                            # Load gradient to device and compute IFVP
                            try:
                                grad = batch_dict[layer_idx].to(self.device)
                                result = torch.matmul(precond_tensor, grad.t()).t()
                                chunk_ifvp_dicts[batch_idx][layer_idx] = result.cpu()

                                # Clean up GPU memory immediately
                                del grad, result
                                torch.cuda.empty_cache()
                            except Exception as e:
                                print(f"Error computing IFVP for batch {batch_idx}, layer {layer_idx}: {str(e)}")

                        # Clean up preconditioner
                        del precond_tensor
                        torch.cuda.empty_cache()

                    except Exception as e:
                        print(f"Error processing preconditioner for layer {layer_idx}: {str(e)}")
                        continue

                # Save all IFVP batches to disk - one at a time
                for batch_idx, batch_dict in chunk_ifvp_dicts.items():
                    ifvp_path = self.disk_io.get_path('ifvp', batch_idx=batch_idx)
                    # Use DiskIOManager's existing save mechanism
                    self.disk_io.save_dict(batch_dict, ifvp_path)

                    # Add to result dictionary
                    ifvp_dict[batch_idx] = [batch_dict.get(i, torch.tensor([]))
                                        for i in range(len(self.layer_names))]

                # Clean up all batch dictionaries
                del batch_grad_dicts, chunk_ifvp_dicts
                torch.cuda.empty_cache()

                # Wait for all pending disk operations to complete before moving to next chunk
                self.disk_io.wait_for_async_operations()

        else:
            # For in-memory processing, we can process layers one at a time
            if self.cached_gradients:
                # Get all batch indices
                batch_indices = sorted(self.cached_gradients.keys())

                # Process each layer
                for layer_idx, precond in enumerate(tqdm(preconditioners, desc="Processing layers")):
                    # Skip if preconditioner is None
                    if precond is None:
                        continue

                    try:
                        # Move preconditioner to device
                        if isinstance(precond, str):
                            precond_tensor = torch.load(precond).to(self.device)
                        elif isinstance(precond, list):
                            print(f"Warning: Preconditioner for layer {layer_idx} is a list, not a tensor or file path.")
                            continue
                        else:
                            precond_tensor = precond.to(self.device) if self.offload == "cpu" else precond

                        # Process batches in smaller chunks to manage memory
                        chunk_size = 1  # Reduced for better memory management
                        for i in range(0, len(batch_indices), chunk_size):
                            chunk_batch_indices = batch_indices[i:i+chunk_size]

                            # Process each batch in the chunk
                            for batch_idx in chunk_batch_indices:
                                batch_grads = self.cached_gradients[batch_idx]

                                # Initialize ifvp list if not exists
                                if batch_idx not in ifvp_dict:
                                    ifvp_dict[batch_idx] = [torch.tensor([]) for _ in range(len(self.layer_names))]

                                # Skip if layer_idx is out of range or gradient is empty
                                if layer_idx >= len(batch_grads) or batch_grads[layer_idx].numel() == 0:
                                    continue

                                try:
                                    # Get gradient
                                    grad = batch_grads[layer_idx]

                                    # Move to device if needed
                                    if self.offload == "cpu":
                                        grad = grad.to(self.device)

                                    # Compute IFVP
                                    result = torch.matmul(precond_tensor, grad.t()).t()

                                    # Store result
                                    if self.offload == "cpu":
                                        ifvp_dict[batch_idx][layer_idx] = result.cpu()
                                        del result
                                    else:
                                        ifvp_dict[batch_idx][layer_idx] = result

                                    # Clean up
                                    if self.offload == "cpu":
                                        del grad
                                        torch.cuda.empty_cache()
                                except Exception as e:
                                    print(f"Error computing IFVP for batch {batch_idx}, layer {layer_idx}: {str(e)}")

                            # Clear cache after processing a chunk
                            if self.offload == "cpu":
                                torch.cuda.empty_cache()

                        # Clean up preconditioner
                        del precond_tensor
                        torch.cuda.empty_cache()

                    except Exception as e:
                        print(f"Error processing preconditioner for layer {layer_idx}: {str(e)}")
                        continue

        if self.profile and self.profiling_stats:
            torch.cuda.synchronize(self.device)
            self.profiling_stats.precondition += time.time() - start_time

        # Store IFVP results
        self.cached_ifvp = ifvp_dict

        # Wait for async operations to complete
        if self.offload == "disk":
            self.disk_io.wait_for_async_operations()

        if self.profile and self.profiling_stats:
            return (ifvp_dict, self.profiling_stats)
        else:
            return ifvp_dict

    def _copy_grad_to_ifvp(self, grad_path, ifvp_path, batch_idx):
        """
        Helper method to copy gradient files to IFVP files in parallel
        with proper memory management
        """
        try:
            # Load gradient dictionary
            grad_dict = torch.load(grad_path)

            # Convert dictionary to CPU if any tensors are on CUDA
            cpu_dict = {k: v.cpu() if isinstance(v, torch.Tensor) and v.is_cuda else v
                    for k, v in grad_dict.items()}

            # Save as IFVP
            torch.save(cpu_dict, ifvp_path)

            # Convert to list format for consistency
            batch_data = [cpu_dict.get(i, torch.tensor([]))
                        for i in range(len(self.layer_names))]

            # Clean up memory
            del grad_dict, cpu_dict
            torch.cuda.empty_cache()

            return batch_idx, batch_data
        except Exception as e:
            print(f"Error in _copy_grad_to_ifvp for batch {batch_idx}: {str(e)}")
            # Return empty data on error
            return batch_idx, [torch.tensor([]) for _ in range(len(self.layer_names))]


    def attribute(
        self,
        test_dataloader: DataLoader,
        train_dataloader: Optional[DataLoader] = None,
        use_cached_ifvp: bool = True
    ) -> Union[torch.Tensor, Tuple[torch.Tensor, ProfilingStats]]:
        """
        Attribute influence of training examples on test examples.
        Optimized to process multiple batches simultaneously and reduce device transfers.

        Args:
            test_dataloader: DataLoader for test data
            train_dataloader: Optional DataLoader for training data if not cached
            use_cached_ifvp: Whether to use cached IFVP (True) or recompute from cached gradients (False)

        Returns:
            Tensor of influence scores (and profiling stats if profile=True)
        """
        # Load batch information if needed
        if self.metadata and not self.metadata.batch_info:
            print("Loading batch information from metadata...")
            self.metadata._load_metadata_if_exists()

        if not hasattr(self, 'metadata') or not self.metadata.batch_info:
            if train_dataloader is None:
                raise ValueError("No batch information found and no training dataloader provided.")

            # Cache gradients if needed
            print("No batch metadata found. Caching gradients from provided dataloader...")
            self.cache_gradients(train_dataloader)

        # Validate input
        if train_dataloader is None and self.full_train_dataloader is None and not self.metadata.batch_info:
            raise ValueError("No training data provided or cached.")

        # Set sparsifiers in the hook manager
        if self.sparsifiers is None and self.projectors is None and train_dataloader is not None:
            self._setup_projectors(test_dataloader)

        # Get IFVP - either from memory, disk, or compute new
        ifvp_dict = self._get_ifvp(use_cached_ifvp)

        # Compute test gradients
        test_grads_dict, _ = self._compute_gradients(
            test_dataloader,
            is_test=True,
            batch_range=(0, len(test_dataloader))
        )

        torch.cuda.empty_cache()

        # Calculate total training samples and map batches to sample indices
        batch_to_sample_mapping = self.metadata.get_batch_to_sample_mapping()
        total_train_samples = self.metadata.get_total_samples()

        # Initialize influence scores in memory
        num_test = len(test_dataloader.sampler)
        IF_score = torch.zeros(total_train_samples, num_test, device="cpu")

        # Map test batch indices to sample ranges
        test_batch_indices = {}
        current_index = 0
        for test_batch_idx in sorted(test_grads_dict.keys()):
            batch_grads = test_grads_dict[test_batch_idx][0]  # Use first layer to get batch size
            batch_size = batch_grads.shape[0] if batch_grads.numel() > 0 else 0
            test_batch_indices[test_batch_idx] = (current_index, current_index + batch_size)
            current_index += batch_size

        # Remove hooks after collecting test gradients
        if self.hook_manager:
            self.hook_manager.remove_hooks()
            self.hook_manager = None

        # Get all train batch indices and organize into optimal chunks
        train_batch_indices = sorted(batch_to_sample_mapping.keys())

        # Determine optimal chunk sizes based on memory and dataset characteristics
        train_chunk_size = min(2, len(train_batch_indices))  # Adjust based on memory available
        test_chunk_size = min(2, len(test_batch_indices))     # Process multiple test batches at once

        # Calculate influence scores by processing chunks of train and test batches
        for test_chunk_start in tqdm(range(0, len(test_grads_dict), test_chunk_size), desc="Attributing test batches..."):
            test_chunk_end = min(test_chunk_start + test_chunk_size, len(test_grads_dict))
            test_chunk_indices = sorted(list(test_grads_dict.keys()))[test_chunk_start:test_chunk_end]

            # Load all test gradients for this chunk
            test_chunk_grads = {}
            for test_batch_idx in test_chunk_indices:
                if self.offload == "disk":
                    test_path = self.disk_io.get_path('gradients', batch_idx=test_batch_idx, is_test=True)
                    test_dict = self.disk_io.load_dict(test_path)
                    test_chunk_grads[test_batch_idx] = [test_dict[i] if i in test_dict else torch.tensor([])
                                                    for i in range(len(self.layer_names))]
                else:
                    test_chunk_grads[test_batch_idx] = test_grads_dict[test_batch_idx]

            # Process train batches in chunks
            for train_chunk_start in range(0, len(train_batch_indices), train_chunk_size):
                train_chunk_end = min(train_chunk_start + train_chunk_size, len(train_batch_indices))
                train_chunk_indices = train_batch_indices[train_chunk_start:train_chunk_end]

                # Load all IFVP for this train chunk
                train_chunk_ifvps = {}
                for train_batch_idx in train_chunk_indices:
                    if self.offload == "disk":
                        ifvp_path = self.disk_io.get_path('ifvp', batch_idx=train_batch_idx)
                        ifvp_dict_batch = self.disk_io.load_dict(ifvp_path)
                        train_chunk_ifvps[train_batch_idx] = [ifvp_dict_batch[i] if i in ifvp_dict_batch else torch.tensor([])
                                                            for i in range(len(self.layer_names))]
                    else:
                        train_chunk_ifvps[train_batch_idx] = ifvp_dict[train_batch_idx]

                # Process each layer across all batches in the chunks
                for layer_idx in range(len(self.layer_names)):
                    # Skip if layer has no data
                    has_data = any(train_ifvps[layer_idx].numel() > 0 for train_ifvps in train_chunk_ifvps.values())
                    has_data = has_data and any(test_grads[layer_idx].numel() > 0 for test_grads in test_chunk_grads.values())
                    if not has_data:
                        continue

                    # Process each test batch with this layer
                    for test_batch_idx in test_chunk_indices:
                        test_grads = test_chunk_grads[test_batch_idx][layer_idx]
                        if test_grads.numel() == 0:
                            continue

                        # Get column indices for this test batch
                        col_st, col_ed = test_batch_indices[test_batch_idx]

                        # Move test gradients to device
                        test_grads_gpu = test_grads.to(self.device)

                        # Process each train batch for this test batch and layer
                        for train_batch_idx in train_chunk_indices:
                            train_ifvp = train_chunk_ifvps[train_batch_idx][layer_idx]
                            if train_ifvp.numel() == 0:
                                continue

                            # Get row indices for this train batch
                            row_st, row_ed = batch_to_sample_mapping[train_batch_idx]

                            # Move IFVP to device
                            train_ifvp_gpu = train_ifvp.to(self.device)

                            # Compute influence for this layer, train batch, and test batch
                            layer_influence = torch.matmul(train_ifvp_gpu, test_grads_gpu.t())

                            # Update influence scores
                            IF_score[row_st:row_ed, col_st:col_ed] += layer_influence.cpu()

                            # Clean up GPU memory
                            del train_ifvp_gpu, layer_influence

                        # Clean up test gradients
                        del test_grads_gpu

                    # Clear cache after processing each layer
                    torch.cuda.empty_cache()

                # Clean up train chunk
                del train_chunk_ifvps
                torch.cuda.empty_cache()

            # Clean up test chunk
            del test_chunk_grads
            torch.cuda.empty_cache()

        # Return result
        if self.profile and self.profiling_stats:
            return (IF_score, self.profiling_stats)
        else:
            return IF_score

    def _get_ifvp(self, use_cached: bool = True) -> Dict[int, List[torch.Tensor]]:
        """
        Get IFVP - either from memory, disk, or compute new.

        Args:
            use_cached: Whether to use cached IFVP

        Returns:
            Dictionary mapping batch indices to lists of tensors (one tensor per layer)
        """
        # If IFVP are already in memory, return them
        if use_cached and hasattr(self, 'cached_ifvp') and self.cached_ifvp:
            return self.cached_ifvp

        # Otherwise, try to load from disk
        if use_cached and self.offload == "disk":
            # Find all IFVP batch files
            ifvp_files = self.disk_io.find_batch_files('ifvp')

            if ifvp_files:
                print(f"Found {len(ifvp_files)} cached IFVP files on disk.")

                # Just check that files exist, don't actually load them
                # They will be loaded on demand during attribution
                ifvp_dict = {}

                for file_path in ifvp_files:
                    batch_idx = self.disk_io.extract_batch_idx(file_path)
                    # Add a placeholder entry (will be loaded on demand)
                    ifvp_dict[batch_idx] = [torch.tensor([]) for _ in range(len(self.layer_names))]

                # Store in memory (not needed for disk offload, but for consistency)
                self.cached_ifvp = ifvp_dict
                return ifvp_dict

        # If not found, compute them
        print("IFVP not found or cached version not requested. Computing them now...")
        result = self.compute_ifvp()
        if self.profile:
            return result[0]
        else:
            return result

    def _get_preconditioners(self) -> List[Union[torch.Tensor, str, None]]:
        """
        Get preconditioners - either from memory or disk.
        Computes them if not already available.

        Returns:
            List of preconditioners for each layer (tensors, file paths, or None)
        """
        # If preconditioners are already in memory, return them
        if hasattr(self, 'preconditioners') and self.preconditioners:
            return self.preconditioners

        # Otherwise, try to load from disk
        if self.offload == "disk":
            preconditioners = [None] * len(self.layer_names)
            preconditioners_found = False

            # Try to load each preconditioner
            for layer_idx in range(len(self.layer_names)):
                precond_path = self.disk_io.get_path('preconditioners', layer_idx=layer_idx)
                if os.path.exists(precond_path):
                    # For disk offload, just store the path - load on demand
                    preconditioners[layer_idx] = precond_path
                    preconditioners_found = True

            # If found, store and return
            if preconditioners_found:
                self.preconditioners = preconditioners
                return preconditioners

        # If not found, compute them
        print("Preconditioners not found. Computing them now...")
        result = self.compute_preconditioners()
        if self.profile:
            return result[0]
        else:
            return result

    def __del__(self) -> None:
        """
        Clean up resources when the object is garbage collected.
        """
        # Clean up memory
        if hasattr(self, 'hook_manager') and self.hook_manager is not None:
            self.hook_manager.remove_hooks()
            self.hook_manager = None<|MERGE_RESOLUTION|>--- conflicted
+++ resolved
@@ -663,13 +663,8 @@
             batch_files = self.disk_io.find_batch_files('gradients')
             print(f"Found {len(batch_files)} gradient batch files to process")
 
-<<<<<<< HEAD
-            # Process in chunks to leverage batch operations
-            chunk_size = 512  # Adjust based on memory and GPU capability
-=======
             # Process in smaller chunks to better manage memory
-            chunk_size = 1  # Reduced from 2 to 1 to better manage memory
->>>>>>> 2bc36f09
+            chunk_size = 32  # Reduced from 2 to 1 to better manage memory
 
             for i in tqdm(range(0, len(batch_files), chunk_size), desc="Processing batches for IFVP"):
                 chunk_files = batch_files[i:i+chunk_size]
@@ -691,35 +686,12 @@
                     if precond is None:
                         continue
 
-<<<<<<< HEAD
-                    # Load preconditioner to device if needed
-                    if isinstance(precond, str):
-                        precond_tensor = self.disk_io.load_tensor(precond).to(self.device)
-                    elif isinstance(precond, list):
-                        print(f"Warning: Preconditioner for layer {layer_idx} is a list, not a tensor or file path.")
-                        continue
-                    else:
-                        precond_tensor = precond.to(self.device)
-
-                    precond_tensor = precond_tensor.to(dtype=torch.bfloat16) #Add
-
-                    # Process all batches for this layer
-                    for batch_dict, batch_idx in zip(batch_grad_dicts, chunk_batch_indices):
-                        # Skip if layer not in gradient dictionary
-                        if layer_idx not in batch_dict or batch_dict[layer_idx].numel() == 0:
-                            # Create ifvp dict entry if it doesn't exist
-                            if batch_idx not in ifvp_dict:
-                                ifvp_dict[batch_idx] = {}
-                            # Add empty tensor for this layer
-                            ifvp_dict[batch_idx][layer_idx] = torch.tensor([])
-=======
                     try:
                         # Load preconditioner to device
                         if isinstance(precond, str):
                             precond_tensor = self.disk_io.load_tensor(precond).to(self.device)
                         elif isinstance(precond, list):
                             print(f"Warning: Preconditioner for layer {layer_idx} is a list, not a tensor or file path.")
->>>>>>> 2bc36f09
                             continue
                         else:
                             precond_tensor = precond.to(self.device)
